--- conflicted
+++ resolved
@@ -3,12 +3,7 @@
 from typing import Sequence
 
 from qiskit.providers import JobV1
-<<<<<<< HEAD
-
-# from qiskit.providers.ibmq import IBMQBackend, IBMQJob
-=======
 #from qiskit.providers.ibmq import IBMQBackend, IBMQJob
->>>>>>> 66625347
 
 
 @singledispatch
@@ -23,12 +18,6 @@
     return [backend.retrieve_job(job_id) for job_id in job_ids]
 
 
-<<<<<<< HEAD
-# @retrieve_jobs.register
-# def _retrieve_jobs_from_ibmq(backend: IBMQBackend, job_ids: Sequence[str]) -> Sequence[IBMQJob]:
-#     return backend.jobs(db_filter={"id": {"inq": job_ids}}, limit=len(job_ids))
-=======
 #@retrieve_jobs.register
 #def _retrieve_jobs_from_ibmq(backend: IBMQBackend, job_ids: Sequence[str]) -> Sequence[IBMQJob]:
-    #return backend.jobs(db_filter={"id": {"inq": job_ids}}, limit=len(job_ids))
->>>>>>> 66625347
+    #return backend.jobs(db_filter={"id": {"inq": job_ids}}, limit=len(job_ids))